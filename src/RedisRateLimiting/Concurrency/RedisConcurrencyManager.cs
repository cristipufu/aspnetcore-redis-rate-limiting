﻿using StackExchange.Redis;
using System;
using System.Collections.Generic;
using System.Threading.RateLimiting;
using System.Threading.Tasks;

namespace RedisRateLimiting.Concurrency
{
    internal class RedisConcurrencyManager
    {
        private readonly IConnectionMultiplexer _connectionMultiplexer;
        private readonly RedisConcurrencyRateLimiterOptions _options;
        private readonly RedisKey RateLimitKey;
        private readonly RedisKey QueueRateLimitKey;
        private readonly RedisKey StatsRateLimitKey;

        private static readonly LuaScript Script = LuaScript.Prepare(
          @"local limit = tonumber(@permit_limit)
            local queue_limit = tonumber(@queue_limit)
            local try_enqueue = tonumber(@try_enqueue)
            local timestamp = tonumber(@current_time)
            local requested = tonumber(@permit_count)
            -- max seconds it takes to complete a request
            local ttl = 60

            redis.call(""zremrangebyscore"", @rate_limit_key, '-inf', timestamp - ttl)

            if queue_limit > 0
            then
                redis.call(""zremrangebyscore"", @queue_key, '-inf', timestamp - ttl)
            end

            local count = redis.call(""zcard"", @rate_limit_key)
            local allowed = count + requested <= limit
            local queued = false
            local queue_count = 0

            local addparams = {}
            local remparams = {}
            for i=1,requested do
                local index = i*2
                addparams[index-1]=timestamp
                addparams[index]=@unique_id..':'..tostring(i)
                remparams[i]=addparams[index]
            end

            if allowed
            then

                if queue_limit > 0
                then
                    queue_count = redis.call(""zcard"", @queue_key)
                end

                
                if queue_count == 0 or try_enqueue == 0
                then

                    redis.call(""zadd"", @rate_limit_key, unpack(addparams))

                    if queue_limit > 0
                    then
                        -- remove from pending queue
                        redis.call(""zrem"", @queue_key, unpack(remparams))
                    end
                
                else
                    -- queue the current request next in line if we have any requests in the pending queue
                    allowed = false

                    queued = queue_count + count + requested <= limit + queue_limit

                    if queued
                    then
                        redis.call(""zadd"", @queue_key, unpack(addparams))
                    end

                end
            
            else
                -- try to queue request
                if queue_limit > 0 and try_enqueue == 1
                then

                    queue_count = redis.call(""zcard"", @queue_key)
                    queued = queue_count + requested <= queue_limit

                    if queued
                    then
                        redis.call(""zadd"", @queue_key, unpack(addparams))
                    end

                end
            end

            if allowed
            then
                redis.call(""hincrby"", @stats_key, 'total_successful', requested)
            else
                if queued == false and try_enqueue == 1
                then
                    redis.call(""hincrby"", @stats_key, 'total_failed', requested)
                end
            end

            return { allowed, count, queued, queue_count }");

        private static readonly LuaScript StatisticsScript = LuaScript.Prepare(
          @"local count = redis.call(""zcard"", @rate_limit_key)
            local queue_count = redis.call(""zcard"", @queue_key)
            local total_successful_count = redis.call(""hget"", @stats_key, 'total_successful')
            local total_failed_count = redis.call(""hget"", @stats_key, 'total_failed')

            return { count, queue_count, total_successful_count, total_failed_count }");

        public RedisConcurrencyManager(
            string partitionKey,
            RedisConcurrencyRateLimiterOptions options)
        {
            _options = options;
            _connectionMultiplexer = options.ConnectionMultiplexerFactory!.Invoke();

            RateLimitKey = new RedisKey($"rl:{{{partitionKey}}}");
            QueueRateLimitKey = new RedisKey($"rl:{{{partitionKey}}}:q");
            StatsRateLimitKey = new RedisKey($"rl:{{{partitionKey}}}:stats");
        }

        internal async Task<RedisConcurrencyResponse> TryAcquireLeaseAsync(string requestId, int permitCount, bool tryEnqueue = false)
        {
            var nowUnixTimeSeconds = DateTimeOffset.UtcNow.ToUnixTimeSeconds();

            var database = _connectionMultiplexer.GetDatabase();

            var response = (RedisValue[]?)await database.ScriptEvaluateAsync(
                Script,
                new
                {
                    rate_limit_key = RateLimitKey,
                    queue_key = QueueRateLimitKey,
                    stats_key = StatsRateLimitKey,
<<<<<<< HEAD
                    current_time = nowUnixTimeSeconds,
                    unique_id = requestId,
                    permit_count = permitCount
=======
                    permit_limit = (RedisValue)_options.PermitLimit,
                    try_enqueue = (RedisValue)(tryEnqueue ? 1 : 0),
                    queue_limit = (RedisValue)_options.QueueLimit,
                    current_time = (RedisValue)nowUnixTimeSeconds,
                    unique_id = (RedisValue)requestId,
>>>>>>> ec464298
                });

            var result = new RedisConcurrencyResponse();

            if (response != null)
            {
                result.Allowed = (bool)response[0];
                result.Count = (long)response[1];
                result.Queued = (bool)response[2];
                result.QueueCount = (long)response[3];
            }

            return result;
        }

        internal RedisConcurrencyResponse TryAcquireLease(string requestId, int permitCount, bool tryEnqueue = false)
        {
            var nowUnixTimeSeconds = DateTimeOffset.UtcNow.ToUnixTimeSeconds();

            var database = _connectionMultiplexer.GetDatabase();

            var response = (RedisValue[]?)database.ScriptEvaluate(
                Script,
                new
                {
                    rate_limit_key = RateLimitKey,
                    queue_key = QueueRateLimitKey,
                    stats_key = StatsRateLimitKey,
<<<<<<< HEAD
                    current_time = nowUnixTimeSeconds,
                    unique_id = requestId,
                    permit_count = permitCount
=======
                    permit_limit = (RedisValue)_options.PermitLimit,
                    try_enqueue = (RedisValue)(tryEnqueue ? 1 : 0),
                    queue_limit = (RedisValue)_options.QueueLimit,
                    current_time = (RedisValue)nowUnixTimeSeconds,
                    unique_id = (RedisValue)requestId,
>>>>>>> ec464298
                });

            var result = new RedisConcurrencyResponse();

            if (response != null)
            {
                result.Allowed = (bool)response[0];
                result.Count = (long)response[1];
                result.Queued = (bool)response[2];
                result.QueueCount = (long)response[3];
            }

            return result;
        }

        internal void ReleaseLease(string requestId, int permitCount)
        {
            var database = _connectionMultiplexer.GetDatabase();

            for (var i = 1; i <= permitCount; i++)
            {
                database.SortedSetRemove(RateLimitKey, $"{requestId}:{i}");
            }
        }

        internal Task ReleaseLeaseAsync(string requestId, int permitCount)
        {
            var database = _connectionMultiplexer.GetDatabase();
            var tasks = new List<Task>(permitCount);

            for (var i = 1; i <= permitCount; i++)
            {
                tasks.Add(database.SortedSetRemoveAsync(RateLimitKey, $"{requestId}:{i}"));
            }

            return Task.WhenAll(tasks);
        }

        internal Task ReleaseQueueLeaseAsync(string requestId, int permitCount)
        {
            var database = _connectionMultiplexer.GetDatabase();

            var tasks = new List<Task>(permitCount);

            for (var i = 1; i <= permitCount; i++)
            {
                tasks.Add(database.SortedSetRemoveAsync(QueueRateLimitKey, $"{requestId}:{i}"));
            }

            return Task.WhenAll(tasks);
        }

        internal RateLimiterStatistics? GetStatistics()
        {
            var database = _connectionMultiplexer.GetDatabase();

            var response = (RedisValue[]?)database.ScriptEvaluate(
                StatisticsScript,
                new
                {
                    rate_limit_key = RateLimitKey,
                    queue_key = QueueRateLimitKey,
                    stats_key = StatsRateLimitKey,
                });

            if (response == null)
            {
                return null;
            }

            return new RateLimiterStatistics
            {
                CurrentAvailablePermits = _options.PermitLimit + _options.QueueLimit - (long)response[0] - (long)response[1],
                CurrentQueuedCount = (long)response[1],
                TotalSuccessfulLeases = (long)response[2],
                TotalFailedLeases = (long)response[3],
            };
        }
    }

    internal class RedisConcurrencyResponse
    {
        internal bool Allowed { get; set; }

        internal bool Queued { get; set; }

        internal long Count { get; set; }

        internal long QueueCount { get; set; }
    }
}<|MERGE_RESOLUTION|>--- conflicted
+++ resolved
@@ -138,17 +138,12 @@
                     rate_limit_key = RateLimitKey,
                     queue_key = QueueRateLimitKey,
                     stats_key = StatsRateLimitKey,
-<<<<<<< HEAD
-                    current_time = nowUnixTimeSeconds,
-                    unique_id = requestId,
-                    permit_count = permitCount
-=======
                     permit_limit = (RedisValue)_options.PermitLimit,
                     try_enqueue = (RedisValue)(tryEnqueue ? 1 : 0),
+                    permit_count = (RedisValue)permitCount,
                     queue_limit = (RedisValue)_options.QueueLimit,
                     current_time = (RedisValue)nowUnixTimeSeconds,
                     unique_id = (RedisValue)requestId,
->>>>>>> ec464298
                 });
 
             var result = new RedisConcurrencyResponse();
@@ -177,17 +172,12 @@
                     rate_limit_key = RateLimitKey,
                     queue_key = QueueRateLimitKey,
                     stats_key = StatsRateLimitKey,
-<<<<<<< HEAD
-                    current_time = nowUnixTimeSeconds,
-                    unique_id = requestId,
-                    permit_count = permitCount
-=======
                     permit_limit = (RedisValue)_options.PermitLimit,
                     try_enqueue = (RedisValue)(tryEnqueue ? 1 : 0),
+                    permit_count = (RedisValue)permitCount,
                     queue_limit = (RedisValue)_options.QueueLimit,
                     current_time = (RedisValue)nowUnixTimeSeconds,
                     unique_id = (RedisValue)requestId,
->>>>>>> ec464298
                 });
 
             var result = new RedisConcurrencyResponse();
