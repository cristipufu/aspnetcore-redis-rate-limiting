﻿using StackExchange.Redis;
using System;
using System.Threading.Tasks;

namespace RedisRateLimiting.Concurrency
{
    internal class RedisTokenBucketManager
    {
        private readonly IConnectionMultiplexer _connectionMultiplexer;
        private readonly RedisTokenBucketRateLimiterOptions _options;
        private readonly RedisKey RateLimitKey;
        private readonly RedisKey RateLimitTimestampKey;

        private static readonly LuaScript Script = LuaScript.Prepare(@"
            -- Prepare the input and force the correct data types.
            local limit = tonumber(@token_limit)
            local rate = tonumber(@tokens_per_period)
            local period = tonumber(@replenish_period)
            local requested = tonumber(@permit_count)

            -- Even though it is the default since Redis 5, we explicitly enable command replication.
            -- This ensures that non-deterministic commands like 'TIME' are replicated by effect.
            redis.replicate_commands()

            -- Retrieve the current time as unix timestamp with millisecond accuracy.
            local time = redis.call('TIME')
            local now = math.floor((time[1] * 1000) + (time[2] / 1000))

            -- Load the current state from Redis. We use MGET to save a round-trip.
            local state = redis.call('MGET', @rate_limit_key, @timestamp_key)
            local current_tokens = tonumber(state[1]) or limit
            local last_refreshed = tonumber(state[2]) or 0

            -- Calculate the time and replenishment periods elapsed since the last call.
            local time_since_last_refreshed = math.max(0, now - last_refreshed)
            local periods_since_last_refreshed = math.floor(time_since_last_refreshed / period)

            -- Now we have all the info we need to calculate the current tokens based on the elapsed time.
            current_tokens = math.min(limit, current_tokens + (periods_since_last_refreshed * rate))

            -- We are also able to calculate the time of the last replenishment, which we store and use
            -- to calculate the time after which a client may retry if they are rate limited.
            local time_of_last_replenishment = now
            if last_refreshed > 0 then
                time_of_last_replenishment = last_refreshed + (periods_since_last_refreshed * period)
            end

            -- If the bucket contains enough tokens for the current request, we remove the tokens.
            local allowed = current_tokens >= requested
            if allowed then
                current_tokens = current_tokens - requested
            end

            -- In order to remove rate limit keys automatically from the database, we calculate a TTL
            -- based on the worst-case scenario for the bucket to fill up again.
            -- The worst case is when the bucket is empty and the last replenisment adds less tokens than available.
            local periods_until_full = math.ceil(limit / rate)
            local ttl = math.ceil(periods_until_full * period)

            -- We only store the new state in the database if the request was granted.
            -- This avoids rounding issues and edge cases which can occur if many requests are rate limited.
            if allowed then
                redis.call('SET', @rate_limit_key, current_tokens, 'PX', ttl)
                redis.call('SET', @timestamp_key, time_of_last_replenishment, 'PX', ttl)
            end

            -- Before we return, we can now also calculate when the client may retry again if they are rate limited.
            local retry_after = 0
            if not allowed then
                retry_after = period - (now - time_of_last_replenishment)
            end

            return { allowed, current_tokens, retry_after }");

        public RedisTokenBucketManager(
            string partitionKey,
            RedisTokenBucketRateLimiterOptions options)
        {
            _options = options;
            _connectionMultiplexer = options.ConnectionMultiplexerFactory!.Invoke();

            RateLimitKey = new RedisKey($"rl:{{{partitionKey}}}");
            RateLimitTimestampKey = new RedisKey($"rl:{{{partitionKey}}}:ts");
        }

        internal async Task<RedisTokenBucketResponse> TryAcquireLeaseAsync(int permitCount)
        {
            var database = _connectionMultiplexer.GetDatabase();

            var response = (RedisValue[]?)await database.ScriptEvaluateAsync(
                Script,
                new
                {
                    rate_limit_key = RateLimitKey,
                    timestamp_key = RateLimitTimestampKey,
<<<<<<< HEAD
                    current_time = nowUnixTimeSeconds,
                    tokens_per_period = _options.TokensPerPeriod,
                    token_limit = _options.TokenLimit,
                    replenish_period = _options.ReplenishmentPeriod.TotalSeconds,
                    permit_count = permitCount,
=======
                    tokens_per_period = (RedisValue)_options.TokensPerPeriod,
                    token_limit = (RedisValue)_options.TokenLimit,
                    replenish_period = (RedisValue)_options.ReplenishmentPeriod.TotalMilliseconds,
                    permit_count = (RedisValue)1D,
>>>>>>> ec464298
                });

            var result = new RedisTokenBucketResponse();

            if (response != null)
            {
                result.Allowed = (bool)response[0];
                result.Count = (long)response[1];
                result.RetryAfter = (int)Math.Ceiling((decimal)response[2] / 1000);
            }

            return result;
        }

        internal RedisTokenBucketResponse TryAcquireLease(int permitCount)
        {
            var database = _connectionMultiplexer.GetDatabase();

            var response = (RedisValue[]?)database.ScriptEvaluate(
                Script,
                new
                {
                    rate_limit_key = RateLimitKey,
                    timestamp_key = RateLimitTimestampKey,
<<<<<<< HEAD
                    current_time = nowUnixTimeSeconds,
                    tokens_per_period = _options.TokensPerPeriod,
                    token_limit = _options.TokenLimit,
                    replenish_period = _options.ReplenishmentPeriod.TotalSeconds,
                    permit_count = permitCount,
=======
                    tokens_per_period = (RedisValue)_options.TokensPerPeriod,
                    token_limit = (RedisValue)_options.TokenLimit,
                    replenish_period = (RedisValue)_options.ReplenishmentPeriod.TotalMilliseconds,
                    permit_count = (RedisValue)1D,
>>>>>>> ec464298
                });

            var result = new RedisTokenBucketResponse();

            if (response != null)
            {
                result.Allowed = (bool)response[0];
                result.Count = (long)response[1];
                result.RetryAfter = (int)Math.Ceiling((decimal)response[2] / 1000);
            }

            return result;
        }
    }

    internal class RedisTokenBucketResponse
    {
        internal bool Allowed { get; set; }
        internal long Count { get; set; }
        internal int RetryAfter { get; set; }
    }
}<|MERGE_RESOLUTION|>--- conflicted
+++ resolved
@@ -93,18 +93,10 @@
                 {
                     rate_limit_key = RateLimitKey,
                     timestamp_key = RateLimitTimestampKey,
-<<<<<<< HEAD
-                    current_time = nowUnixTimeSeconds,
-                    tokens_per_period = _options.TokensPerPeriod,
-                    token_limit = _options.TokenLimit,
-                    replenish_period = _options.ReplenishmentPeriod.TotalSeconds,
-                    permit_count = permitCount,
-=======
                     tokens_per_period = (RedisValue)_options.TokensPerPeriod,
                     token_limit = (RedisValue)_options.TokenLimit,
                     replenish_period = (RedisValue)_options.ReplenishmentPeriod.TotalMilliseconds,
-                    permit_count = (RedisValue)1D,
->>>>>>> ec464298
+                    permit_count = (RedisValue)permitCount,
                 });
 
             var result = new RedisTokenBucketResponse();
@@ -129,18 +121,10 @@
                 {
                     rate_limit_key = RateLimitKey,
                     timestamp_key = RateLimitTimestampKey,
-<<<<<<< HEAD
-                    current_time = nowUnixTimeSeconds,
-                    tokens_per_period = _options.TokensPerPeriod,
-                    token_limit = _options.TokenLimit,
-                    replenish_period = _options.ReplenishmentPeriod.TotalSeconds,
-                    permit_count = permitCount,
-=======
                     tokens_per_period = (RedisValue)_options.TokensPerPeriod,
                     token_limit = (RedisValue)_options.TokenLimit,
                     replenish_period = (RedisValue)_options.ReplenishmentPeriod.TotalMilliseconds,
-                    permit_count = (RedisValue)1D,
->>>>>>> ec464298
+                    permit_count = (RedisValue)permitCount,
                 });
 
             var result = new RedisTokenBucketResponse();
